"""Wrapped LightGBM for tabular datasets."""

import logging

from contextlib import redirect_stdout
from copy import copy
from typing import Callable
from typing import Dict
from typing import Optional
from typing import Tuple

import lightgbm as lgb
import numpy as np

from pandas import Series

from ..pipelines.selection.base import ImportanceEstimator
from ..utils.logging import LoggerStream
from ..validation.base import TrainValidIterator
from .base import TabularDataset
from .base import TabularMLAlgo
from .tuning.base import Distribution
from .tuning.base import SearchSpace


logger = logging.getLogger(__name__)


class BoostLGBM(TabularMLAlgo, ImportanceEstimator):
    """Gradient boosting on decision trees from LightGBM library.

    default_params: All available parameters listed in lightgbm documentation:

        - https://lightgbm.readthedocs.io/en/latest/Parameters.html

    freeze_defaults:

        - ``True`` :  params may be rewritten depending on dataset.
        - ``False``:  params may be changed only manually or with tuning.

    timer: :class:`~lightautoml.utils.timer.Timer` instance or ``None``.

    """

    _name: str = "LightGBM"

    _default_params = {
        "task": "train",
        "learning_rate": 0.05,
        "num_leaves": 128,
        "feature_fraction": 0.7,
        "bagging_fraction": 0.7,
        "bagging_freq": 1,
        "max_depth": -1,
        "verbosity": -1,
        "reg_alpha": 1,
        "reg_lambda": 0.0,
        "min_split_gain": 0.0,
        "zero_as_missing": False,
        "num_threads": 4,
        "max_bin": 255,
        "min_data_in_bin": 3,
        "num_trees": 3000,
        "early_stopping_rounds": 100,
        "random_state": 42,
    }

    def _infer_params(
        self,
    ) -> Tuple[dict, int, int, int, Optional[Callable], Optional[Callable]]:
        """Infer all parameters in lightgbm format.

        Returns:
            Tuple (params, num_trees, early_stopping_rounds, verbose_eval, fobj, feval).
            About parameters: https://lightgbm.readthedocs.io/en/latest/_modules/lightgbm/engine.html

        """
        # TODO: Check how it works with custom tasks
        params = copy(self.params)
        early_stopping_rounds = params.pop("early_stopping_rounds")
        num_trees = params.pop("num_trees")

        verbose_eval = True

        # get objective params
        loss = self.task.losses["lgb"]
        params["objective"] = loss.fobj_name
        fobj = loss.fobj

        # get metric params
        params["metric"] = loss.metric_name
        feval = loss.feval

        params["num_class"] = self.n_classes
        # add loss and tasks params if defined
        params = {**params, **loss.fobj_params, **loss.metric_params}

        return params, num_trees, early_stopping_rounds, verbose_eval, fobj, feval

    def init_params_on_input(self, train_valid_iterator: TrainValidIterator) -> dict:
        """Get model parameters depending on dataset parameters.

        Args:
            train_valid_iterator: Classic cv-iterator.

        Returns:
            Parameters of model.

        """

        # TODO: use features_num
        # features_num = len(train_valid_iterator.features())

        rows_num = len(train_valid_iterator.train)
        task = train_valid_iterator.train.task.name

        suggested_params = copy(self.default_params)

        if self.freeze_defaults:
            # if user change defaults manually - keep it
            return suggested_params

        if task == "reg":
            suggested_params = {
                "learning_rate": 0.05,
                "num_leaves": 32,
                "feature_fraction": 0.9,
                "bagging_fraction": 0.9,
            }

        if rows_num <= 10000:
            init_lr = 0.01
            ntrees = 3000
            es = 200

        elif rows_num <= 20000:
            init_lr = 0.02
            ntrees = 3000
            es = 200

        elif rows_num <= 100000:
            init_lr = 0.03
            ntrees = 1200
            es = 200
        elif rows_num <= 300000:
            init_lr = 0.04
            ntrees = 2000
            es = 100
        else:
            init_lr = 0.05
            ntrees = 2000
            es = 100

        if rows_num > 300000:
            suggested_params["num_leaves"] = 128 if task == "reg" else 244
        elif rows_num > 100000:
            suggested_params["num_leaves"] = 64 if task == "reg" else 128
        elif rows_num > 50000:
            suggested_params["num_leaves"] = 32 if task == "reg" else 64
            # params['reg_alpha'] = 1 if task == 'reg' else 0.5
        elif rows_num > 20000:
            suggested_params["num_leaves"] = 32 if task == "reg" else 32
            suggested_params["reg_alpha"] = 0.5 if task == "reg" else 0.0
        elif rows_num > 10000:
            suggested_params["num_leaves"] = 32 if task == "reg" else 64
            suggested_params["reg_alpha"] = 0.5 if task == "reg" else 0.2
        elif rows_num > 5000:
            suggested_params["num_leaves"] = 24 if task == "reg" else 32
            suggested_params["reg_alpha"] = 0.5 if task == "reg" else 0.5
        else:
            suggested_params["num_leaves"] = 16 if task == "reg" else 16
            suggested_params["reg_alpha"] = 1 if task == "reg" else 1

        suggested_params["learning_rate"] = init_lr
        suggested_params["num_trees"] = ntrees
        suggested_params["early_stopping_rounds"] = es

        return suggested_params

<<<<<<< HEAD
    def _get_search_spaces(self, suggested_params: Dict, estimated_n_trials: int) -> Dict:
=======
    def _get_default_search_spaces(
        self, suggested_params: Dict, estimated_n_trials: int
    ) -> Dict:
>>>>>>> 9a5afcd9
        """Sample hyperparameters from suggested.

        Args:
            trial: Optuna trial object.
            suggested_params: Dict with parameters.
            estimated_n_trials: Maximum number of hyperparameter estimations.

        Returns:
            dict with sampled hyperparameters.

        """
        optimization_search_space = {}

        optimization_search_space["feature_fraction"] = SearchSpace(
            Distribution.UNIFORM,
            low=0.5,
            high=1.0,
        )

        optimization_search_space["num_leaves"] = SearchSpace(
            Distribution.INTUNIFORM,
            low=16,
            high=255,
        )

        if estimated_n_trials > 30:
            optimization_search_space["bagging_fraction"] = SearchSpace(
                Distribution.UNIFORM,
                low=0.5,
                high=1.0,
            )

            optimization_search_space["min_sum_hessian_in_leaf"] = SearchSpace(
                Distribution.LOGUNIFORM,
                low=1e-3,
                high=10.0,
            )

        if estimated_n_trials > 100:
            optimization_search_space["reg_alpha"] = SearchSpace(
                Distribution.LOGUNIFORM,
                low=1e-8,
                high=10.0,
            )
            optimization_search_space["reg_lambda"] = SearchSpace(
                Distribution.LOGUNIFORM,
                low=1e-8,
                high=10.0,
            )

        return optimization_search_space

    def fit_predict_single_fold(self, train: TabularDataset, valid: TabularDataset) -> Tuple[lgb.Booster, np.ndarray]:
        """Implements training and prediction on single fold.

        Args:
            train: Train Dataset.
            valid: Validation Dataset.

        Returns:
            Tuple (model, predicted_values)

        """

        (
            params,
            num_trees,
            early_stopping_rounds,
            verbose_eval,
            fobj,
            feval,
        ) = self._infer_params()

        train_target, train_weight = self.task.losses["lgb"].fw_func(train.target, train.weights)
        valid_target, valid_weight = self.task.losses["lgb"].fw_func(valid.target, valid.weights)

        lgb_train = lgb.Dataset(train.data, label=train_target, weight=train_weight)
        lgb_valid = lgb.Dataset(valid.data, label=valid_target, weight=valid_weight)

        with redirect_stdout(LoggerStream(logger, verbose_eval=100)):
            model = lgb.train(
                params,
                lgb_train,
                num_boost_round=num_trees,
                valid_sets=[lgb_valid],
                valid_names=["valid"],
                fobj=fobj,
                feval=feval,
                early_stopping_rounds=early_stopping_rounds,
                verbose_eval=verbose_eval,
            )

        val_pred = model.predict(valid.data)
        val_pred = self.task.losses["lgb"].bw_func(val_pred)

        return model, val_pred

    def predict_single_fold(self, model: lgb.Booster, dataset: TabularDataset) -> np.ndarray:
        """Predict target values for dataset.

        Args:
            model: Lightgbm object.
            dataset: Test Dataset.

        Return:
            Predicted target values.

        """
        pred = self.task.losses["lgb"].bw_func(model.predict(dataset.data))

        return pred

    def get_features_score(self) -> Series:
        """Computes feature importance as mean values of feature importance provided by lightgbm per all models.

        Returns:
            Series with feature importances.

        """

        imp = 0
        for model in self.models:
            imp = imp + model.feature_importance(importance_type="gain")

        imp = imp / len(self.models)

        return Series(imp, index=self.features).sort_values(ascending=False)

    def fit(self, train_valid: TrainValidIterator):
        """Just to be compatible with :class:`~lightautoml.pipelines.selection.base.ImportanceEstimator`.

        Args:
            train_valid: Classic cv-iterator.

        """
        self.fit_predict(train_valid)<|MERGE_RESOLUTION|>--- conflicted
+++ resolved
@@ -177,13 +177,7 @@
 
         return suggested_params
 
-<<<<<<< HEAD
     def _get_search_spaces(self, suggested_params: Dict, estimated_n_trials: int) -> Dict:
-=======
-    def _get_default_search_spaces(
-        self, suggested_params: Dict, estimated_n_trials: int
-    ) -> Dict:
->>>>>>> 9a5afcd9
         """Sample hyperparameters from suggested.
 
         Args:
