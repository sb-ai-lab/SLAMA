--- conflicted
+++ resolved
@@ -391,17 +391,7 @@
         )
         if self.advanced_roles:
             new_roles = self.advanced_roles_guess(dataset, manual_roles=parsed_roles)
-<<<<<<< HEAD
-            droplist = [x for x in new_roles if new_roles[x].name == 'Drop' and not self._roles[x].force_input]
-            if len(droplist) == len(self.used_features):
-                stub_feature_name = droplist.pop(0)
-                self._used_features = [stub_feature_name]
-                self._roles = {stub_feature_name: self.roles[stub_feature_name]}
-            else:
-                self.upd_used_features(remove=droplist)
-                self._roles = {x: new_roles[x] for x in new_roles if x not in droplist}
-            dataset = PandasDataset(train_data[self.used_features], self.roles, task=self.task, **kwargs)
-=======
+
             droplist = [
                 x
                 for x in new_roles
@@ -412,7 +402,6 @@
             dataset = PandasDataset(
                 train_data[self.used_features], self.roles, task=self.task, **kwargs
             )
->>>>>>> 2eaa05b2
 
         return dataset
 
