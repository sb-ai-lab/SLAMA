--- conflicted
+++ resolved
@@ -8,13 +8,9 @@
 
 import numpy as np
 
-<<<<<<< HEAD
 from lightautoml.reader.utils import set_sklearn_folds
 from lightautoml.tasks import Task
 
-from .base import CustomIdxs, CustomIterator, DummyIterator, HoldoutIterator, TrainValidIterator
-from ..dataset.np_pd_dataset import CSRSparseDataset, NumpyDataset, PandasDataset
-=======
 from ..dataset.np_pd_dataset import CSRSparseDataset
 from ..dataset.np_pd_dataset import NumpyDataset
 from ..dataset.np_pd_dataset import PandasDataset
@@ -24,7 +20,6 @@
 from .base import HoldoutIterator
 from .base import TrainValidIterator
 
->>>>>>> 2eaa05b2
 
 NumpyOrSparse = Union[CSRSparseDataset, NumpyDataset, PandasDataset]
 
@@ -271,11 +266,16 @@
 
 @record_history(enabled=False)
 class UpliftIterator:
-    """Iterator for uplift modeling task
-
-    """
-
-    def __init__(self, treatment_col: np.ndarray, target: np.ndarray, mode: bool, task: Task, n_folds: int = 5):
+    """Iterator for uplift modeling task"""
+
+    def __init__(
+        self,
+        treatment_col: np.ndarray,
+        target: np.ndarray,
+        mode: bool,
+        task: Task,
+        n_folds: int = 5,
+    ):
         """Generates time series data split. Sorter - include left, exclude right.
 
         Args:
@@ -297,7 +297,9 @@
         self.constant_idx = idx[flg]
         self.splitted_idx = idx[~flg]
 
-        self.folds = set_sklearn_folds(self.task, target[self.splitted_idx], self.n_folds)
+        self.folds = set_sklearn_folds(
+            self.task, target[self.splitted_idx], self.n_folds
+        )
 
     def __len__(self):
         """Get number of folds.
