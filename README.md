# LightAutoML - automatic model creation framework

[![Slack](https://lightautoml-slack.herokuapp.com/badge.svg)](https://lightautoml-slack.herokuapp.com)
[![Telegram](https://img.shields.io/badge/chat-on%20Telegram-2ba2d9.svg)](https://t.me/lightautoml)
![PyPI - Downloads](https://img.shields.io/pypi/dm/lightautoml?color=green&label=PyPI%20downloads&logo=pypi&logoColor=orange&style=plastic)
![Read the Docs](https://img.shields.io/readthedocs/lightautoml?style=plastic)

LightAutoML (LAMA) - project from Sberbank AI Lab AutoML group is the framework for automatic classification and regression model creation.

Current available tasks to solve:
- binary classification
- multiclass classification
- regression

Currently we work with datasets, where **each row is an object with its specific features and target**. Multitable datasets and sequences are now under contruction :)

**Note**: for automatic creation of interpretable models we use [`AutoWoE`](https://github.com/sberbank-ai-lab/AutoMLWhitebox) library made by our group as well.

# Quick tour

Let's solve the popular Kaggle Titanic competition below. There are two main ways to solve machine learning problems using LightAutoML:
* Use ready preset for tabular data:
```python
import pandas as pd
from sklearn.metrics import f1_score

from lightautoml.automl.presets.tabular_presets import TabularAutoML
from lightautoml.tasks import Task

df_train = pd.read_csv('../input/titanic/train.csv')
df_test = pd.read_csv('../input/titanic/test.csv')

automl = TabularAutoML(
    task = Task(
        name = 'binary',
        metric = lambda y_true, y_pred: f1_score(y_true, (y_pred > 0.5)*1))
)
oof_pred = automl.fit_predict(
    df_train,
    roles = {'target': 'Survived', 'drop': ['PassengerId']}
)
test_pred = automl.predict(df_test)

pd.DataFrame({
    'PassengerId':df_test.PassengerId,
    'Survived': (test_pred.data[:, 0] > 0.5)*1
}).to_csv('submit.csv', index = False)
```
<<<<<<< HEAD

* Build your own custom pipeline:
```python
import pandas as pd
from sklearn.metrics import f1_score

from lightautoml.automl.presets.tabular_presets import TabularAutoML
from lightautoml.tasks import Task

df_train = pd.read_csv('../input/titanic/train.csv')
df_test = pd.read_csv('../input/titanic/test.csv')

# define that machine learning problem is binary classification
task = Task("binary")

reader = PandasToPandasReader(task, cv=N_FOLDS, random_state=RANDOM_STATE)

# create a feature selector
model0 = BoostLGBM(
    default_params={'learning_rate': 0.05, 'num_leaves': 64,
    'seed': 42, 'num_threads': N_THREADS}
)
pipe0 = LGBSimpleFeatures()
mbie = ModelBasedImportanceEstimator()
selector = ImportanceCutoffSelector(pipe0, model0, mbie, cutoff=0)

# build first level pipeline for AutoML
pipe = LGBSimpleFeatures()
# stop after 20 iterations or after 30 seconds
params_tuner1 = OptunaTuner(n_trials=20, timeout=30)
model1 = BoostLGBM(
    default_params={'learning_rate': 0.05, 'num_leaves': 128,
    'seed': 1, 'num_threads': N_THREADS}
)
model2 = BoostLGBM(
    default_params={'learning_rate': 0.025, 'num_leaves': 64,
    'seed': 2, 'num_threads': N_THREADS}
)
pipeline_lvl1 = MLPipeline([
    (model1, params_tuner1),
    model2
], pre_selection=selector, features_pipeline=pipe, post_selection=None)

# build second level pipeline for AutoML
pipe1 = LGBSimpleFeatures()
model = BoostLGBM(
    default_params={'learning_rate': 0.05, 'num_leaves': 64,
    'max_bin': 1024, 'seed': 3, 'num_threads': N_THREADS},
    freeze_defaults=True
)
pipeline_lvl2 = MLPipeline([model], pre_selection=None, features_pipeline=pipe1,
 post_selection=None)

# build AutoML pipeline
automl = AutoML(reader, [
    [pipeline_lvl1],
    [pipeline_lvl2],
], skip_conn=False)

# train AutoML and get predictions
oof_pred = automl.fit_predict(df_train, roles = {'target': 'Survived', 'drop': ['PassengerId']})
test_pred = automl.predict(df_test)

pd.DataFrame({
    'PassengerId':df_test.PassengerId,
    'Survived': (test_pred.data[:, 0] > 0.5)*1
}).to_csv('submit.csv', index = False)
```
LighAutoML framework has a lot of ready-to-use parts and extensive customization options, to learn more check out the [resources](#Resources) section.

# Resources
* Documentation of LightAutoML documentation is available [here](https://lightautoml.readthedocs.io/).

* Kaggle kernel examples of LightAutoML usage:
    - [Tabular Playground Series April 2021 competition solution](https://www.kaggle.com/alexryzhkov/n3-tps-april-21-lightautoml-starter)
    - [Titanic competition solution (80% accuracy)](https://www.kaggle.com/alexryzhkov/lightautoml-titanic-love)
    - [Titanic **12-code-lines** competition solution (78% accuracy)](https://www.kaggle.com/alexryzhkov/lightautoml-extreme-short-titanic-solution)
    - [House prices competition solution](https://www.kaggle.com/alexryzhkov/lightautoml-houseprices-love)
    - [Natural Language Processing with Disaster Tweets solution](https://www.kaggle.com/alexryzhkov/lightautoml-starter-nlp)
    - [Tabular Playground Series March 2021 competition solution](https://www.kaggle.com/alexryzhkov/lightautoml-starter-for-tabulardatamarch)
    - [Tabular Playground Series February 2021 competition solution](https://www.kaggle.com/alexryzhkov/lightautoml-tabulardata-love)
    - [Interpretable WhiteBox solution](https://www.kaggle.com/simakov/lama-whitebox-preset-example)
    - [Custom ML pipeline elements inside existing ones](https://www.kaggle.com/simakov/lama-custom-automl-pipeline-example)

* To find out how to work with LightAutoML, we have several tutorials and examples [here](examples/). Some of them you can run in Google Colab:

    - `Tutorial_1. AutoML pipeline preset (with model descr).ipynb` [![Open In Colab](https://colab.research.google.com/assets/colab-badge.svg)](https://colab.research.google.com/github/sberbank-ai-lab/LightAutoML/blob/master/examples/Tutorial_1.%20AutoML%20pipeline%20preset%20(with%20model%20descr).ipynb) - shows how to use LightAutoML presets (both standalone and time utilized variants) for solving ML tasks on tabular data. Using presets you can solve binary classification, multiclass classification and regression tasks, changing the first argument in Task.
    - `Tutorial_2. WhiteBox and AutoWoE.ipynb` [![Open In Colab](https://colab.research.google.com/assets/colab-badge.svg)](https://colab.research.google.com/github/sberbank-ai-lab/LightAutoML/blob/master/examples/Tutorial_2.%20WhiteBox%20and%20AutoWoE.ipynb) - show how to use WhiteBox, which create interpretable model.
    - `Tutorial_4. SQL data source for pipeline preset.ipynb` [![Open In Colab](https://colab.research.google.com/assets/colab-badge.svg)](https://colab.research.google.com/github/sberbank-ai-lab/LightAutoML/blob/master/examples/Tutorial_4.%20SQL%20data%20source%20for%20pipeline%20preset.ipynb) - shows how to use LightAutoML presets (both standalone and time utilized variants) for solving ML tasks on tabular data from SQL data base instead of CSV.
    - `Tutorial_6. Create your own pipeline.ipynb` [![Open In Colab](https://colab.research.google.com/assets/colab-badge.svg)](https://colab.research.google.com/github/sberbank-ai-lab/LightAutoML/blob/master/examples/Tutorial_6.%20Create%20your%20own%20pipeline.ipynb) - shows how to create your own pipeline from specified blocks: pipelines for feature generation and feature selection, ML algorithms, hyperparameter optimization etc.

    **Important 1**: to take a look at this report after the run, please comment last line of demo with report deletion command.
=======

* Build your own custom pipeline:
```python
import pandas as pd
from sklearn.metrics import f1_score

from lightautoml.automl.presets.tabular_presets import TabularAutoML
from lightautoml.tasks import Task

df_train = pd.read_csv('../input/titanic/train.csv')
df_test = pd.read_csv('../input/titanic/test.csv')

# define that machine learning problem is binary classification
task = Task("binary")

reader = PandasToPandasReader(task, cv=N_FOLDS, random_state=RANDOM_STATE)

# create a feature selector
model0 = BoostLGBM(
    default_params={'learning_rate': 0.05, 'num_leaves': 64,
    'seed': 42, 'num_threads': N_THREADS}
)
pipe0 = LGBSimpleFeatures()
mbie = ModelBasedImportanceEstimator()
selector = ImportanceCutoffSelector(pipe0, model0, mbie, cutoff=0)

# build first level pipeline for AutoML
pipe = LGBSimpleFeatures()
# stop after 20 iterations or after 30 seconds
params_tuner1 = OptunaTuner(n_trials=20, timeout=30)
model1 = BoostLGBM(
    default_params={'learning_rate': 0.05, 'num_leaves': 128,
    'seed': 1, 'num_threads': N_THREADS}
)
model2 = BoostLGBM(
    default_params={'learning_rate': 0.025, 'num_leaves': 64,
    'seed': 2, 'num_threads': N_THREADS}
)
pipeline_lvl1 = MLPipeline([
    (model1, params_tuner1),
    model2
], pre_selection=selector, features_pipeline=pipe, post_selection=None)

# build second level pipeline for AutoML
pipe1 = LGBSimpleFeatures()
model = BoostLGBM(
    default_params={'learning_rate': 0.05, 'num_leaves': 64,
    'max_bin': 1024, 'seed': 3, 'num_threads': N_THREADS},
    freeze_defaults=True
)
pipeline_lvl2 = MLPipeline([model], pre_selection=None, features_pipeline=pipe1,
 post_selection=None)

# build AutoML pipeline
automl = AutoML(reader, [
    [pipeline_lvl1],
    [pipeline_lvl2],
], skip_conn=False)

# train AutoML and get predictions
oof_pred = automl.fit_predict(df_train, roles = {'target': 'Survived', 'drop': ['PassengerId']})
test_pred = automl.predict(df_test)

pd.DataFrame({
    'PassengerId':df_test.PassengerId,
    'Survived': (test_pred.data[:, 0] > 0.5)*1
}).to_csv('submit.csv', index = False)
```
LighAutoML framework has a lot of ready-to-use parts and extensive customization options, to learn more check out the [resources](#Resources) section.

# Resources
* Documentation of LightAutoML documentation is available [here](https://lightautoml.readthedocs.io/) or you can generate it:

  To generate documentation for LAMA framework, you can use command below:
  ```bash
  bash build_docs.sh
  ```


* Kaggle kernel examples of LightAutoML usage:
    - [Tabular Playground Series April 2021 competition solution](https://www.kaggle.com/alexryzhkov/n3-tps-april-21-lightautoml-starter)
    - [Titanic competition solution (80% accuracy)](https://www.kaggle.com/alexryzhkov/lightautoml-titanic-love)
    - [Titanic **12-code-lines** competition solution (78% accuracy)](https://www.kaggle.com/alexryzhkov/lightautoml-extreme-short-titanic-solution)
    - [House prices competition solution](https://www.kaggle.com/alexryzhkov/lightautoml-houseprices-love)
    - [Natural Language Processing with Disaster Tweets solution](https://www.kaggle.com/alexryzhkov/lightautoml-starter-nlp)
    - [Tabular Playground Series March 2021 competition solution](https://www.kaggle.com/alexryzhkov/lightautoml-starter-for-tabulardatamarch)
    - [Tabular Playground Series February 2021 competition solution](https://www.kaggle.com/alexryzhkov/lightautoml-tabulardata-love)
    - [Interpretable WhiteBox solution](https://www.kaggle.com/simakov/lama-whitebox-preset-example)
    - [Custom ML pipeline elements inside existing ones](https://www.kaggle.com/simakov/lama-custom-automl-pipeline-example)

* To find out how to work with LightAutoML, we have several tutorials and examples [here](examples/). Some of them you can run in Google Colab:

    - `Tutorial_1_basics.ipynb` [![Open In Colab](https://colab.research.google.com/assets/colab-badge.svg)](https://colab.research.google.com/github/sberbank-ai-lab/LightAutoML/blob/master/examples/tutorials/Tutorial_1_basics.ipynb) - get started with LightAutoML on tabular data.
    - `Tutorial_2_WhiteBox_AutoWoE.ipynb` [![Open In Colab](https://colab.research.google.com/assets/colab-badge.svg)](https://colab.research.google.com/github/sberbank-ai-lab/LightAutoML/blob/master/examples/tutorials/utorial_2_WhiteBox_AutoWoE.ipynb) - creating interpretable models.
    - `Tutorial_3_sql_data_source.ipynb` [![Open In Colab](https://colab.research.google.com/assets/colab-badge.svg)](https://colab.research.google.com/github/sberbank-ai-lab/LightAutoML/blob/master/examples/tutorials/Tutorial_3_sql_data_source.ipynb) - shows how to use LightAutoML presets (both standalone and time utilized variants) for solving ML tasks on tabular data from SQL data base instead of CSV.
    - `Tutorial_4_NLP_Interpretation.ipynb` [![Open In Colab](https://colab.research.google.com/assets/colab-badge.svg)](https://colab.research.google.com/github/sberbank-ai-lab/LightAutoML/blob/master/examples/tutorials/Tutorial_4_NLP_Interpretation.ipynb) - example of using TabularNLPAutoML preset, LimeTextExplainer.
    - `Tutorial_5_uplift.ipynb` [![Open In Colab](https://colab.research.google.com/assets/colab-badge.svg)](https://colab.research.google.com/github/sberbank-ai-lab/LightAutoML/blob/master/examples/tutorials/Tutorial_5_uplift.ipynb) - shows how to use LightAutoML for a uplift-modeling task.
    - `Tutorial_6_custom_pipeline.ipynb` [![Open In Colab](https://colab.research.google.com/assets/colab-badge.svg)](https://colab.research.google.com/github/sberbank-ai-lab/LightAutoML/blob/master/examples/tutorials/Tutorial_6_custom_pipeline.ipynb) - shows how to create your own pipeline from specified blocks: pipelines for feature generation and feature selection, ML algorithms, hyperparameter optimization etc.



    Each tutorial has the step to enable Profiler and completes with Profiler run, which generates distribution for each function call time and shows it in interactive HTML report: the report show full time of run on its top and interactive tree of calls with percent of total time spent by the specific subtree.

    **Important 1**: for production you have no need to use profiler (which increase work time and memory consomption), so please do not turn it on - it is in off state by default

    **Important 2**: to take a look at this report after the run, please comment last line of demo with report deletion command.
>>>>>>> 9a5afcd9

* Video guides
    - (Russian) [LightAutoML webinar for Sberloga community](https://www.youtube.com/watch?v=ci8uqgWFJGg) ([Alexander Ryzhkov](https://kaggle.com/alexryzhkov), [Dmitry Simakov](https://kaggle.com/simakov))
    - (Russian) [LightAutoML hands-on tutorial in Kaggle Kernels](https://www.youtube.com/watch?v=TYu1UG-E9e8) ([Alexander Ryzhkov](https://kaggle.com/alexryzhkov))
    - (English) [Automated Machine Learning with LightAutoML: theory and practice](https://www.youtube.com/watch?v=4pbO673B9Oo) ([Alexander Ryzhkov](https://kaggle.com/alexryzhkov))
    - (English) [LightAutoML framework general overview, benchmarks and advantages for business](https://vimeo.com/485383651) ([Alexander Ryzhkov](https://kaggle.com/alexryzhkov))
    - (English) [LightAutoML practical guide - ML pipeline presets overview](https://vimeo.com/487166940) ([Dmitry Simakov](https://kaggle.com/simakov))

* Articles about LightAutoML
    - (English) [LightAutoML vs Titanic: 80% accuracy in several lines of code (Medium)](https://alexmryzhkov.medium.com/lightautoml-preset-usage-tutorial-2cce7da6f936)
<<<<<<< HEAD
    - (English) [Hands-On Python Guide to LightAutoML - An Automatic ML Model Creation Framework (Analytic Indian Mag)](https://analyticsindiamag.com/hands-on-python-guide-to-lama-an-automatic-ml-model-creation-framework/?fbclid=IwAR0f0cVgQWaLI60m1IHMD6VZfmKce0ZXxw-O8VRTdRALsKtty8a-ouJex7g)
=======
    - (English) [Hands-On Python Guide to LightAutoML – An Automatic ML Model Creation Framework (Analytic Indian Mag)](https://analyticsindiamag.com/hands-on-python-guide-to-lama-an-automatic-ml-model-creation-framework/?fbclid=IwAR0f0cVgQWaLI60m1IHMD6VZfmKce0ZXxw-O8VRTdRALsKtty8a-ouJex7g)
>>>>>>> 9a5afcd9

# Installation
## Installation via pip from PyPI
To install LAMA framework on your machine:
```bash

# Installation base functionality:

pip install -U lightautoml

# Available partial installation
# Use extra dependecies = ['nlp', 'cv', 'report']
# Or may use 'all' for installation full functionality, example:

pip install -U lightautoml[nlp]

```

Additionaly, run following commands for generating report in pdf format:

```bash
# MacOS
brew install cairo pango gdk-pixbuf libffi

# Debian / Ubuntu
sudo apt-get install build-essential libcairo2 libpango-1.0-0 libpangocairo-1.0-0 libgdk-pixbuf2.0-0 libffi-dev shared-mime-info

# Fedora
sudo yum install redhat-rpm-config libffi-devel cairo pango gdk-pixbuf2

# Windows
# follow this tutorial https://weasyprint.readthedocs.io/en/stable/install.html#windows
```


## Installation from source code

First of all you need to install [git](https://git-scm.com/downloads) and [poetry](https://python-poetry.org/docs/#installation).

```bash

# Load LAMA source code
git clone https://github.com/sberbank-ai-lab/LightAutoML.git

cd LightAutoML/

# !!!Choose only one item!!!

# 1. Global installation: Don't create virtual environment
poetry config virtualenvs.create false --local

# 2. Recommended: Create virtual environment inside your project directory
poetry config virtualenvs.in-project true

# For more information read poetry docs

# Install LAMA
poetry lock
poetry install

```
<<<<<<< HEAD


*******
# Docs generation
To generate documentation for LAMA framework, you can use command below (it uses virtual env created on installation step from sources):

```bash
cd docs
mkdir docs/_static
make clean html
cd ..

# Check docs construction
python check_docs.py

```

*******
# Testing

When installing from source code, to check the success of the installation and run all the demo scripts, use the command below:

```
poetry run pytest tests
```


# Contributing to LightAutoML
If you are interested in contributing to LightAutoML, please read the [Contributing Guide](.github/CONTRIBUTING.md) to get started.

=======

# Contributing to LightAutoML
If you are interested in contributing to LightAutoML, please read the [Contributing Guide](.github/CONTRIBUTING.md) to get started.

>>>>>>> 9a5afcd9
Authors: [Alexander Ryzhkov](https://kaggle.com/alexryzhkov), [Anton Vakhrushev](https://kaggle.com/btbpanda), [Dmitry Simakov](https://kaggle.com/simakov), Vasilii Bunakov, Rinchin Damdinov, Pavel Shvets, Alexander Kirilin.
# Questions / Issues / Suggestions
Seek prompt advice at [Slack community](https://lightautoml-slack.herokuapp.com) or [Telegram group](https://t.me/lightautoml).

Open bug reports and feature requests on GitHub [issues](https://github.com/sberbank-ai-lab/LightAutoML/issues).

# Reference Papers
Anton Vakhrushev, Alexander Ryzhkov, Dmitry Simakov, Rinchin Damdinov, Maxim Savchenko, Alexander Tuzhilin ["LightAutoML: AutoML Solution for a Large Financial Services Ecosystem"](https://arxiv.org/pdf/2109.01528.pdf). arXiv:2109.01528, 2021.

# Licence
This project is licensed under the Apache License, Version 2.0. See [LICENSE](https://github.com/dev-rinchin/LightAutoML/blob/master/LICENSE) file for more details.<|MERGE_RESOLUTION|>--- conflicted
+++ resolved
@@ -46,9 +46,10 @@
     'Survived': (test_pred.data[:, 0] > 0.5)*1
 }).to_csv('submit.csv', index = False)
 ```
-<<<<<<< HEAD
+
 
 * Build your own custom pipeline:
+
 ```python
 import pandas as pd
 from sklearn.metrics import f1_score
@@ -118,7 +119,14 @@
 LighAutoML framework has a lot of ready-to-use parts and extensive customization options, to learn more check out the [resources](#Resources) section.
 
 # Resources
-* Documentation of LightAutoML documentation is available [here](https://lightautoml.readthedocs.io/).
+
+* Documentation of LightAutoML documentation is available [here](https://lightautoml.readthedocs.io/) or you can generate it:
+
+  To generate documentation for LAMA framework, you can use command below:
+  ```bash
+  bash build_docs.sh
+  ```
+
 
 * Kaggle kernel examples of LightAutoML usage:
     - [Tabular Playground Series April 2021 competition solution](https://www.kaggle.com/alexryzhkov/n3-tps-april-21-lightautoml-starter)
@@ -133,105 +141,6 @@
 
 * To find out how to work with LightAutoML, we have several tutorials and examples [here](examples/). Some of them you can run in Google Colab:
 
-    - `Tutorial_1. AutoML pipeline preset (with model descr).ipynb` [![Open In Colab](https://colab.research.google.com/assets/colab-badge.svg)](https://colab.research.google.com/github/sberbank-ai-lab/LightAutoML/blob/master/examples/Tutorial_1.%20AutoML%20pipeline%20preset%20(with%20model%20descr).ipynb) - shows how to use LightAutoML presets (both standalone and time utilized variants) for solving ML tasks on tabular data. Using presets you can solve binary classification, multiclass classification and regression tasks, changing the first argument in Task.
-    - `Tutorial_2. WhiteBox and AutoWoE.ipynb` [![Open In Colab](https://colab.research.google.com/assets/colab-badge.svg)](https://colab.research.google.com/github/sberbank-ai-lab/LightAutoML/blob/master/examples/Tutorial_2.%20WhiteBox%20and%20AutoWoE.ipynb) - show how to use WhiteBox, which create interpretable model.
-    - `Tutorial_4. SQL data source for pipeline preset.ipynb` [![Open In Colab](https://colab.research.google.com/assets/colab-badge.svg)](https://colab.research.google.com/github/sberbank-ai-lab/LightAutoML/blob/master/examples/Tutorial_4.%20SQL%20data%20source%20for%20pipeline%20preset.ipynb) - shows how to use LightAutoML presets (both standalone and time utilized variants) for solving ML tasks on tabular data from SQL data base instead of CSV.
-    - `Tutorial_6. Create your own pipeline.ipynb` [![Open In Colab](https://colab.research.google.com/assets/colab-badge.svg)](https://colab.research.google.com/github/sberbank-ai-lab/LightAutoML/blob/master/examples/Tutorial_6.%20Create%20your%20own%20pipeline.ipynb) - shows how to create your own pipeline from specified blocks: pipelines for feature generation and feature selection, ML algorithms, hyperparameter optimization etc.
-
-    **Important 1**: to take a look at this report after the run, please comment last line of demo with report deletion command.
-=======
-
-* Build your own custom pipeline:
-```python
-import pandas as pd
-from sklearn.metrics import f1_score
-
-from lightautoml.automl.presets.tabular_presets import TabularAutoML
-from lightautoml.tasks import Task
-
-df_train = pd.read_csv('../input/titanic/train.csv')
-df_test = pd.read_csv('../input/titanic/test.csv')
-
-# define that machine learning problem is binary classification
-task = Task("binary")
-
-reader = PandasToPandasReader(task, cv=N_FOLDS, random_state=RANDOM_STATE)
-
-# create a feature selector
-model0 = BoostLGBM(
-    default_params={'learning_rate': 0.05, 'num_leaves': 64,
-    'seed': 42, 'num_threads': N_THREADS}
-)
-pipe0 = LGBSimpleFeatures()
-mbie = ModelBasedImportanceEstimator()
-selector = ImportanceCutoffSelector(pipe0, model0, mbie, cutoff=0)
-
-# build first level pipeline for AutoML
-pipe = LGBSimpleFeatures()
-# stop after 20 iterations or after 30 seconds
-params_tuner1 = OptunaTuner(n_trials=20, timeout=30)
-model1 = BoostLGBM(
-    default_params={'learning_rate': 0.05, 'num_leaves': 128,
-    'seed': 1, 'num_threads': N_THREADS}
-)
-model2 = BoostLGBM(
-    default_params={'learning_rate': 0.025, 'num_leaves': 64,
-    'seed': 2, 'num_threads': N_THREADS}
-)
-pipeline_lvl1 = MLPipeline([
-    (model1, params_tuner1),
-    model2
-], pre_selection=selector, features_pipeline=pipe, post_selection=None)
-
-# build second level pipeline for AutoML
-pipe1 = LGBSimpleFeatures()
-model = BoostLGBM(
-    default_params={'learning_rate': 0.05, 'num_leaves': 64,
-    'max_bin': 1024, 'seed': 3, 'num_threads': N_THREADS},
-    freeze_defaults=True
-)
-pipeline_lvl2 = MLPipeline([model], pre_selection=None, features_pipeline=pipe1,
- post_selection=None)
-
-# build AutoML pipeline
-automl = AutoML(reader, [
-    [pipeline_lvl1],
-    [pipeline_lvl2],
-], skip_conn=False)
-
-# train AutoML and get predictions
-oof_pred = automl.fit_predict(df_train, roles = {'target': 'Survived', 'drop': ['PassengerId']})
-test_pred = automl.predict(df_test)
-
-pd.DataFrame({
-    'PassengerId':df_test.PassengerId,
-    'Survived': (test_pred.data[:, 0] > 0.5)*1
-}).to_csv('submit.csv', index = False)
-```
-LighAutoML framework has a lot of ready-to-use parts and extensive customization options, to learn more check out the [resources](#Resources) section.
-
-# Resources
-* Documentation of LightAutoML documentation is available [here](https://lightautoml.readthedocs.io/) or you can generate it:
-
-  To generate documentation for LAMA framework, you can use command below:
-  ```bash
-  bash build_docs.sh
-  ```
-
-
-* Kaggle kernel examples of LightAutoML usage:
-    - [Tabular Playground Series April 2021 competition solution](https://www.kaggle.com/alexryzhkov/n3-tps-april-21-lightautoml-starter)
-    - [Titanic competition solution (80% accuracy)](https://www.kaggle.com/alexryzhkov/lightautoml-titanic-love)
-    - [Titanic **12-code-lines** competition solution (78% accuracy)](https://www.kaggle.com/alexryzhkov/lightautoml-extreme-short-titanic-solution)
-    - [House prices competition solution](https://www.kaggle.com/alexryzhkov/lightautoml-houseprices-love)
-    - [Natural Language Processing with Disaster Tweets solution](https://www.kaggle.com/alexryzhkov/lightautoml-starter-nlp)
-    - [Tabular Playground Series March 2021 competition solution](https://www.kaggle.com/alexryzhkov/lightautoml-starter-for-tabulardatamarch)
-    - [Tabular Playground Series February 2021 competition solution](https://www.kaggle.com/alexryzhkov/lightautoml-tabulardata-love)
-    - [Interpretable WhiteBox solution](https://www.kaggle.com/simakov/lama-whitebox-preset-example)
-    - [Custom ML pipeline elements inside existing ones](https://www.kaggle.com/simakov/lama-custom-automl-pipeline-example)
-
-* To find out how to work with LightAutoML, we have several tutorials and examples [here](examples/). Some of them you can run in Google Colab:
-
     - `Tutorial_1_basics.ipynb` [![Open In Colab](https://colab.research.google.com/assets/colab-badge.svg)](https://colab.research.google.com/github/sberbank-ai-lab/LightAutoML/blob/master/examples/tutorials/Tutorial_1_basics.ipynb) - get started with LightAutoML on tabular data.
     - `Tutorial_2_WhiteBox_AutoWoE.ipynb` [![Open In Colab](https://colab.research.google.com/assets/colab-badge.svg)](https://colab.research.google.com/github/sberbank-ai-lab/LightAutoML/blob/master/examples/tutorials/utorial_2_WhiteBox_AutoWoE.ipynb) - creating interpretable models.
     - `Tutorial_3_sql_data_source.ipynb` [![Open In Colab](https://colab.research.google.com/assets/colab-badge.svg)](https://colab.research.google.com/github/sberbank-ai-lab/LightAutoML/blob/master/examples/tutorials/Tutorial_3_sql_data_source.ipynb) - shows how to use LightAutoML presets (both standalone and time utilized variants) for solving ML tasks on tabular data from SQL data base instead of CSV.
@@ -241,12 +150,10 @@
 
 
 
-    Each tutorial has the step to enable Profiler and completes with Profiler run, which generates distribution for each function call time and shows it in interactive HTML report: the report show full time of run on its top and interactive tree of calls with percent of total time spent by the specific subtree.
-
     **Important 1**: for production you have no need to use profiler (which increase work time and memory consomption), so please do not turn it on - it is in off state by default
 
     **Important 2**: to take a look at this report after the run, please comment last line of demo with report deletion command.
->>>>>>> 9a5afcd9
+
 
 * Video guides
     - (Russian) [LightAutoML webinar for Sberloga community](https://www.youtube.com/watch?v=ci8uqgWFJGg) ([Alexander Ryzhkov](https://kaggle.com/alexryzhkov), [Dmitry Simakov](https://kaggle.com/simakov))
@@ -257,11 +164,8 @@
 
 * Articles about LightAutoML
     - (English) [LightAutoML vs Titanic: 80% accuracy in several lines of code (Medium)](https://alexmryzhkov.medium.com/lightautoml-preset-usage-tutorial-2cce7da6f936)
-<<<<<<< HEAD
-    - (English) [Hands-On Python Guide to LightAutoML - An Automatic ML Model Creation Framework (Analytic Indian Mag)](https://analyticsindiamag.com/hands-on-python-guide-to-lama-an-automatic-ml-model-creation-framework/?fbclid=IwAR0f0cVgQWaLI60m1IHMD6VZfmKce0ZXxw-O8VRTdRALsKtty8a-ouJex7g)
-=======
     - (English) [Hands-On Python Guide to LightAutoML – An Automatic ML Model Creation Framework (Analytic Indian Mag)](https://analyticsindiamag.com/hands-on-python-guide-to-lama-an-automatic-ml-model-creation-framework/?fbclid=IwAR0f0cVgQWaLI60m1IHMD6VZfmKce0ZXxw-O8VRTdRALsKtty8a-ouJex7g)
->>>>>>> 9a5afcd9
+
 
 # Installation
 ## Installation via pip from PyPI
@@ -323,7 +227,6 @@
 poetry install
 
 ```
-<<<<<<< HEAD
 
 
 *******
@@ -354,12 +257,7 @@
 # Contributing to LightAutoML
 If you are interested in contributing to LightAutoML, please read the [Contributing Guide](.github/CONTRIBUTING.md) to get started.
 
-=======
-
-# Contributing to LightAutoML
-If you are interested in contributing to LightAutoML, please read the [Contributing Guide](.github/CONTRIBUTING.md) to get started.
-
->>>>>>> 9a5afcd9
+
 Authors: [Alexander Ryzhkov](https://kaggle.com/alexryzhkov), [Anton Vakhrushev](https://kaggle.com/btbpanda), [Dmitry Simakov](https://kaggle.com/simakov), Vasilii Bunakov, Rinchin Damdinov, Pavel Shvets, Alexander Kirilin.
 # Questions / Issues / Suggestions
 Seek prompt advice at [Slack community](https://lightautoml-slack.herokuapp.com) or [Telegram group](https://t.me/lightautoml).
